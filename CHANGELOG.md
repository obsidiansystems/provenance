<!--
Guiding Principles:

Changelogs are for humans, not machines.
There should be an entry for every single version.
The same types of changes should be grouped.
Versions and sections should be linkable.
The latest version comes first.
The release date of each version is displayed.
Mention whether you follow Semantic Versioning.

Usage:

Change log entries are to be added to the Unreleased section under the
appropriate stanza (see below). Each entry should ideally include a tag and
the Github issue reference in the following format:

* (<tag>) \#<issue-number> message

The issue numbers will later be link-ified during the release process so you do
not have to worry about including a link manually, but you can if you wish.

Types of changes (Stanzas):

"Features" for new features.
"Improvements" for changes in existing functionality.
"Deprecated" for soon-to-be removed features.
"Bug Fixes" for any bug fixes.
"Client Breaking" for breaking CLI commands and REST routes used by end-users.
"API Breaking" for breaking exported APIs used by developers building on SDK.
"State Machine Breaking" for any changes that result in a different AppState given same genesisState and txList.
Ref: https://keepachangelog.com/en/1.0.0/
-->

## Unreleased

## [v0.1.5](https://github.com/provenance-io/provenance/releases/tag/v0.1.5) - 2021-03-02

* Add support for creating, updating, removing, finding, and iterating over `Record`s #54
* Add migration support for v039 account into v040 attributes module #100
* Remove setting default no-op upgrade handlers.
* Add an explicit no-op upgrade handler for release v0.1.5.
* Add support for creating, updating, removing, finding, and iterating over `ContractSpecification`s #57
* Add support for record specification metadata addresses #58
<<<<<<< HEAD
* Add support for creating, updating, removing, finding, and iterating over `Session`s #55
=======
* Enhance build process to release cosmovisor compatible zip and plan #119
>>>>>>> 406b6e63

## [v0.1.4](https://github.com/provenance-io/provenance/releases/tag/v0.1.4) - 2021-02-24

* Update `ScopeSpecification` proto and create `Description` proto #71
* Update `Scope` proto: change field `owner_address` to `owners` #89
* Add support for migrating Marker Accesslist from v39 to v40 #46.
* Add migration command for previous version of Provenance blockchain #78
* Add support for creating, updating, removing, finding, and iterating over `ScopeSpecification`s #56
* Implemented v39 to v40 migration for name module.
* Add support for github actions to build binary releases on tag #30.

## [v0.1.3](https://github.com/provenance-io/provenance/releases/tag/v0.1.3) - 2021-02-12

* Add support for Scope objects to Metadata module #53
* Denom Metadata config for nhash in testnet #42
* Denom Metadata support for marker module #47
* WASM support for Marker module #28
### Bug Fixes

* Name service allows uuids as segments despite length restrictions #48
* Protogen breaks on marker uint64 equals #38
* Fix for marker module beginblock wiring #34
* Fix for marker get cli command
* Updated the links in PULL_REQUEST_TEMPLATE.md to use correct 'main' branch

## [v0.1.2](https://github.com/provenance-io/provenance/releases/tag/v0.1.2) - 2021-01-27

### Bug Fixes

* Update goreleaser configuration to match `provenance` repository name

## [v0.1.1](https://github.com/provenance-io/provenance/releases/tag/v0.1.1) - 2021-01-27

This is the intial beta release for the first Provenance public TESTNET.  This release is not intended for any type of
production or reliable development as extensive work is still in progress to migrate the private network functionality
into the public network.
### Features

* Initial port of private Provenance blockchain modules `name`, `attribute`, and `marker` from v0.39.x Cosmos SDK chain
into new 0.40.x base.  Minimal unit test coverage and features in place to begin setup of testnet process.

## PRE-HISTORY

## [v0.1.0](https://github.com/provenance-io/provenance/releases/tag/v0.1.0) - 2021-01-26

* Test tag prior to initial testnet release.

The Provenance Blockchain was started by Figure Technologies in 2018 using a Hyperledger Fabric derived private network.
A subsequent migration was made to a new internal private network based on the 0.38-0.39 series of Cosmos SDK and
Tendermint.  The Provence-IO/Provenance Cosmos SDK derived public network is the<|MERGE_RESOLUTION|>--- conflicted
+++ resolved
@@ -42,11 +42,8 @@
 * Add an explicit no-op upgrade handler for release v0.1.5.
 * Add support for creating, updating, removing, finding, and iterating over `ContractSpecification`s #57
 * Add support for record specification metadata addresses #58
-<<<<<<< HEAD
 * Add support for creating, updating, removing, finding, and iterating over `Session`s #55
-=======
 * Enhance build process to release cosmovisor compatible zip and plan #119
->>>>>>> 406b6e63
 
 ## [v0.1.4](https://github.com/provenance-io/provenance/releases/tag/v0.1.4) - 2021-02-24
 
