<!--
Guiding Principles:

Changelogs are for humans, not machines.
There should be an entry for every single version.
The same types of changes should be grouped.
Versions and sections should be linkable.
The latest version comes first.
The release date of each version is displayed.
Mention whether you follow Semantic Versioning.

Usage:

Change log entries are to be added to the Unreleased section under the
appropriate stanza (see below). Each entry should ideally include a tag and
the Github issue reference in the following format:

* (<tag>) \#<issue-number> message

The issue numbers will later be link-ified during the release process so you do
not have to worry about including a link manually, but you can if you wish.

Types of changes (Stanzas):

"Features" for new features.
"Improvements" for changes in existing functionality.
"Deprecated" for soon-to-be removed features.
"Bug Fixes" for any bug fixes.
"Client Breaking" for breaking CLI commands and REST routes used by end-users.
"API Breaking" for breaking exported APIs used by developers building on SDK.
"State Machine Breaking" for any changes that result in a different AppState given same genesisState and txList.
Ref: https://keepachangelog.com/en/1.0.0/
-->

## Unreleased

## [v0.2.1](https://github.com/provenance-io/provenance/releases/tag/v0.2.1) - 2021-03-11

* Update to Cosmos SDK 0.42.1
* Add github action for docker publishing #156
* Add `MetaAddress` encoder and parser commands #147
* Add build support for publishing protos used in this release #69
* Support for setting a marker denom validation expression #84

## [v0.2.0](https://github.com/provenance-io/provenance/releases/tag/v0.2.0) - 2021-03-05

* Truncate hashes used in metadata addresses for Record, Record Specification #132
* Add support for creating, updating, removing, finding, and iterating over `Session`s #55
* Add support for creating, updating, removing, finding, and iterating over `RecordSpecification`s #59
<<<<<<< HEAD
=======
* Support for setting a marker denom validation expression #84
* Add `MetaAddress` encoder and parser commands #147
* Add build support for publishing protos used in this release #69
* Expand cli metadata query functionality #142
>>>>>>> 884c411b

## [v0.1.10](https://github.com/provenance-io/provenance/releases/tag/v0.1.10) - 2021-03-04

### Bug fixes

* Ensure all upgrade handlers apply always before storeLoader is created.
* Add upgrade handler for v0.1.10

## [v0.1.9](https://github.com/provenance-io/provenance/releases/tag/v0.1.9) - 2021-03-03

### Bug fixes

* Add module for metadata for v0.1.9

## [v0.1.8](https://github.com/provenance-io/provenance/releases/tag/v0.1.8) - 2021-03-03

### Bug fixes

* Add handlers for v0.1.7, v0.1.8

## [v0.1.7](https://github.com/provenance-io/provenance/releases/tag/v0.1.7) - 2021-03-03

### Bug Fixes

* Fix npe caused by always loading custom storeLoader.

## [v0.1.6](https://github.com/provenance-io/provenance/releases/tag/v0.1.6) - 2021-03-02

### Bug Fixes

* Add metadata module to the IAVL store during upgrade

## [v0.1.5](https://github.com/provenance-io/provenance/releases/tag/v0.1.5) - 2021-03-02

* Add support for creating, updating, removing, finding, and iterating over `Record`s #54
* Add migration support for v039 account into v040 attributes module #100
* Remove setting default no-op upgrade handlers.
* Add an explicit no-op upgrade handler for release v0.1.5.
* Add support for creating, updating, removing, finding, and iterating over `ContractSpecification`s #57
* Add support for record specification metadata addresses #58
* Enhance build process to release cosmovisor compatible zip and plan #119

## [v0.1.4](https://github.com/provenance-io/provenance/releases/tag/v0.1.4) - 2021-02-24

* Update `ScopeSpecification` proto and create `Description` proto #71
* Update `Scope` proto: change field `owner_address` to `owners` #89
* Add support for migrating Marker Accesslist from v39 to v40 #46.
* Add migration command for previous version of Provenance blockchain #78
* Add support for creating, updating, removing, finding, and iterating over `ScopeSpecification`s #56
* Implemented v39 to v40 migration for name module.
* Add support for github actions to build binary releases on tag #30.

## [v0.1.3](https://github.com/provenance-io/provenance/releases/tag/v0.1.3) - 2021-02-12

* Add support for Scope objects to Metadata module #53
* Denom Metadata config for nhash in testnet #42
* Denom Metadata support for marker module #47
* WASM support for Marker module #28
### Bug Fixes

* Name service allows uuids as segments despite length restrictions #48
* Protogen breaks on marker uint64 equals #38
* Fix for marker module beginblock wiring #34
* Fix for marker get cli command
* Updated the links in PULL_REQUEST_TEMPLATE.md to use correct 'main' branch

## [v0.1.2](https://github.com/provenance-io/provenance/releases/tag/v0.1.2) - 2021-01-27

### Bug Fixes

* Update goreleaser configuration to match `provenance` repository name

## [v0.1.1](https://github.com/provenance-io/provenance/releases/tag/v0.1.1) - 2021-01-27

This is the intial beta release for the first Provenance public TESTNET.  This release is not intended for any type of
production or reliable development as extensive work is still in progress to migrate the private network functionality
into the public network.
### Features

* Initial port of private Provenance blockchain modules `name`, `attribute`, and `marker` from v0.39.x Cosmos SDK chain
into new 0.40.x base.  Minimal unit test coverage and features in place to begin setup of testnet process.

## PRE-HISTORY

## [v0.1.0](https://github.com/provenance-io/provenance/releases/tag/v0.1.0) - 2021-01-26

* Test tag prior to initial testnet release.

The Provenance Blockchain was started by Figure Technologies in 2018 using a Hyperledger Fabric derived private network.
A subsequent migration was made to a new internal private network based on the 0.38-0.39 series of Cosmos SDK and
Tendermint.  The Provence-IO/Provenance Cosmos SDK derived public network is the<|MERGE_RESOLUTION|>--- conflicted
+++ resolved
@@ -41,19 +41,13 @@
 * Add `MetaAddress` encoder and parser commands #147
 * Add build support for publishing protos used in this release #69
 * Support for setting a marker denom validation expression #84
+* Expand cli metadata query functionality #142
 
 ## [v0.2.0](https://github.com/provenance-io/provenance/releases/tag/v0.2.0) - 2021-03-05
 
 * Truncate hashes used in metadata addresses for Record, Record Specification #132
 * Add support for creating, updating, removing, finding, and iterating over `Session`s #55
 * Add support for creating, updating, removing, finding, and iterating over `RecordSpecification`s #59
-<<<<<<< HEAD
-=======
-* Support for setting a marker denom validation expression #84
-* Add `MetaAddress` encoder and parser commands #147
-* Add build support for publishing protos used in this release #69
-* Expand cli metadata query functionality #142
->>>>>>> 884c411b
 
 ## [v0.1.10](https://github.com/provenance-io/provenance/releases/tag/v0.1.10) - 2021-03-04
 
