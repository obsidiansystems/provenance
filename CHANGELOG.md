<!--
Guiding Principles:

Changelogs are for humans, not machines.
There should be an entry for every single version.
The same types of changes should be grouped.
Versions and sections should be linkable.
The latest version comes first.
The release date of each version is displayed.
Mention whether you follow Semantic Versioning.

Usage:

Change log entries are to be added to the Unreleased section under the
appropriate stanza (see below). Each entry should ideally include a tag and
the Github issue reference in the following format:

* (<tag>) \#<issue-number> message

The issue numbers will later be link-ified during the release process so you do
not have to worry about including a link manually, but you can if you wish.

Types of changes (Stanzas):

"Features" for new features.
"Improvements" for changes in existing functionality.
"Deprecated" for soon-to-be removed features.
"Bug Fixes" for any bug fixes.
"Client Breaking" for breaking CLI commands and REST routes used by end-users.
"API Breaking" for breaking exported APIs used by developers building on SDK.
"State Machine Breaking" for any changes that result in a different AppState given same genesisState and txList.
Ref: https://keepachangelog.com/en/1.0.0/
-->

## Unreleased

* Update `ScopeSpecification` proto and create `Description` proto #71
* Update `Scope` proto: change field `owner_address` to `owners` #89
* Add support for migrating Marker Accesslist from v39 to v40 #46.
<<<<<<< HEAD
* Add migration command for previous version of Provenance blockchain #78
=======
* Add support for creating, updating, removing, finding, and iterating over `ScopeSpecification`s #56
>>>>>>> e9d7c8d8

## [v0.1.3](https://github.com/provenance-io/provenance/releases/tag/v0.1.3) - 2021-02-12

* Add support for Scope objects to Metadata module #53
* Denom Metadata config for nhash in testnet #42
* Denom Metadata support for marker module #47
* WASM support for Marker module #28
### Bug Fixes

* Name service allows uuids as segments despite length restrictions #48
* Protogen breaks on marker uint64 equals #38
* Fix for marker module beginblock wiring #34
* Fix for marker get cli command
* Updated the links in PULL_REQUEST_TEMPLATE.md to use correct 'main' branch

## [v0.1.2](https://github.com/provenance-io/provenance/releases/tag/v0.1.2) - 2021-01-27

### Bug Fixes

* Update goreleaser configuration to match `provenance` repository name

## [v0.1.1](https://github.com/provenance-io/provenance/releases/tag/v0.1.1) - 2021-01-27

This is the intial beta release for the first Provenance public TESTNET.  This release is not intended for any type of
production or reliable development as extensive work is still in progress to migrate the private network functionality
into the public network.
### Features

* Initial port of private Provenance blockchain modules `name`, `attribute`, and `marker` from v0.39.x Cosmos SDK chain
into new 0.40.x base.  Minimal unit test coverage and features in place to begin setup of testnet process.

## PRE-HISTORY

## [v0.1.0](https://github.com/provenance-io/provenance/releases/tag/v0.1.0) - 2021-01-26

* Test tag prior to initial testnet release.

The Provenance Blockchain was started by Figure Technologies in 2018 using a Hyperledger Fabric derived private network.
A subsequent migration was made to a new internal private network based on the 0.38-0.39 series of Cosmos SDK and
Tendermint.  The Provence-IO/Provenance Cosmos SDK derived public network is the<|MERGE_RESOLUTION|>--- conflicted
+++ resolved
@@ -37,11 +37,8 @@
 * Update `ScopeSpecification` proto and create `Description` proto #71
 * Update `Scope` proto: change field `owner_address` to `owners` #89
 * Add support for migrating Marker Accesslist from v39 to v40 #46.
-<<<<<<< HEAD
 * Add migration command for previous version of Provenance blockchain #78
-=======
 * Add support for creating, updating, removing, finding, and iterating over `ScopeSpecification`s #56
->>>>>>> e9d7c8d8
 
 ## [v0.1.3](https://github.com/provenance-io/provenance/releases/tag/v0.1.3) - 2021-02-12
 
