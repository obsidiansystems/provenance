--- conflicted
+++ resolved
@@ -34,11 +34,8 @@
 
 ## Unreleased
 
-<<<<<<< HEAD
 * Add support for creating, updating, removing, finding, and iterating over `Record`s #54
-=======
 * Add migration support for v039 account into v040 attributes module #100
->>>>>>> c15ada80
 
 ## [v0.1.4](https://github.com/provenance-io/provenance/releases/tag/v0.1.4) - 2021-02-24
 
